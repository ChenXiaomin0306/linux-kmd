/*
 * intel_pstate.c: Native P state management for Intel processors
 *
 * (C) Copyright 2012 Intel Corporation
 * Author: Dirk Brandewie <dirk.j.brandewie@intel.com>
 *
 * This program is free software; you can redistribute it and/or
 * modify it under the terms of the GNU General Public License
 * as published by the Free Software Foundation; version 2
 * of the License.
 */

#include <linux/kernel.h>
#include <linux/kernel_stat.h>
#include <linux/module.h>
#include <linux/ktime.h>
#include <linux/hrtimer.h>
#include <linux/tick.h>
#include <linux/slab.h>
#include <linux/sched.h>
#include <linux/list.h>
#include <linux/cpu.h>
#include <linux/cpufreq.h>
#include <linux/sysfs.h>
#include <linux/types.h>
#include <linux/fs.h>
#include <linux/debugfs.h>
#include <linux/acpi.h>
#include <trace/events/power.h>

#include <asm/div64.h>
#include <asm/msr.h>
#include <asm/cpu_device_id.h>

#define SAMPLE_COUNT		3

#define BYT_RATIOS	0x66a

#define FRAC_BITS 8
#define int_tofp(X) ((int64_t)(X) << FRAC_BITS)
#define fp_toint(X) ((X) >> FRAC_BITS)

static inline int32_t mul_fp(int32_t x, int32_t y)
{
	return ((int64_t)x * (int64_t)y) >> FRAC_BITS;
}

static inline int32_t div_fp(int32_t x, int32_t y)
{
	return div_s64((int64_t)x << FRAC_BITS, (int64_t)y);
}

struct sample {
	int32_t core_pct_busy;
	u64 aperf;
	u64 mperf;
	int freq;
};

struct pstate_data {
	int	current_pstate;
	int	min_pstate;
	int	max_pstate;
	int	turbo_pstate;
};

struct _pid {
	int setpoint;
	int32_t integral;
	int32_t p_gain;
	int32_t i_gain;
	int32_t d_gain;
	int deadband;
	int32_t last_err;
};

struct cpudata {
	int cpu;

	char name[64];

	struct timer_list timer;

	struct pstate_data pstate;
	struct _pid pid;

	int min_pstate_count;

	u64	prev_aperf;
	u64	prev_mperf;
	int	sample_ptr;
	struct sample samples[SAMPLE_COUNT];
};

static struct cpudata **all_cpu_data;
struct pstate_adjust_policy {
	int sample_rate_ms;
	int deadband;
	int setpoint;
	int p_gain_pct;
	int d_gain_pct;
	int i_gain_pct;
};

struct pstate_funcs {
	int (*get_max)(void);
	int (*get_min)(void);
	int (*get_turbo)(void);
	void (*set)(int pstate);
};

struct cpu_defaults {
	struct pstate_adjust_policy pid_policy;
	struct pstate_funcs funcs;
};

static struct pstate_adjust_policy pid_params;
static struct pstate_funcs pstate_funcs;

struct perf_limits {
	int no_turbo;
	int max_perf_pct;
	int min_perf_pct;
	int32_t max_perf;
	int32_t min_perf;
	int max_policy_pct;
	int max_sysfs_pct;
};

static struct perf_limits limits = {
	.no_turbo = 0,
	.max_perf_pct = 100,
	.max_perf = int_tofp(1),
	.min_perf_pct = 0,
	.min_perf = 0,
	.max_policy_pct = 100,
	.max_sysfs_pct = 100,
};

static inline void pid_reset(struct _pid *pid, int setpoint, int busy,
			int deadband, int integral) {
	pid->setpoint = setpoint;
	pid->deadband  = deadband;
	pid->integral  = int_tofp(integral);
	pid->last_err  = setpoint - busy;
}

static inline void pid_p_gain_set(struct _pid *pid, int percent)
{
	pid->p_gain = div_fp(int_tofp(percent), int_tofp(100));
}

static inline void pid_i_gain_set(struct _pid *pid, int percent)
{
	pid->i_gain = div_fp(int_tofp(percent), int_tofp(100));
}

static inline void pid_d_gain_set(struct _pid *pid, int percent)
{

	pid->d_gain = div_fp(int_tofp(percent), int_tofp(100));
}

static signed int pid_calc(struct _pid *pid, int32_t busy)
{
	signed int result;
	int32_t pterm, dterm, fp_error;
	int32_t integral_limit;

	fp_error = int_tofp(pid->setpoint) - busy;

	if (abs(fp_error) <= int_tofp(pid->deadband))
		return 0;

	pterm = mul_fp(pid->p_gain, fp_error);

	pid->integral += fp_error;

	/* limit the integral term */
	integral_limit = int_tofp(30);
	if (pid->integral > integral_limit)
		pid->integral = integral_limit;
	if (pid->integral < -integral_limit)
		pid->integral = -integral_limit;

	dterm = mul_fp(pid->d_gain, fp_error - pid->last_err);
	pid->last_err = fp_error;

	result = pterm + mul_fp(pid->integral, pid->i_gain) + dterm;

	return (signed int)fp_toint(result);
}

static inline void intel_pstate_busy_pid_reset(struct cpudata *cpu)
{
	pid_p_gain_set(&cpu->pid, pid_params.p_gain_pct);
	pid_d_gain_set(&cpu->pid, pid_params.d_gain_pct);
	pid_i_gain_set(&cpu->pid, pid_params.i_gain_pct);

	pid_reset(&cpu->pid,
		pid_params.setpoint,
		100,
		pid_params.deadband,
		0);
}

static inline void intel_pstate_reset_all_pid(void)
{
	unsigned int cpu;
	for_each_online_cpu(cpu) {
		if (all_cpu_data[cpu])
			intel_pstate_busy_pid_reset(all_cpu_data[cpu]);
	}
}

/************************** debugfs begin ************************/
static int pid_param_set(void *data, u64 val)
{
	*(u32 *)data = val;
	intel_pstate_reset_all_pid();
	return 0;
}
static int pid_param_get(void *data, u64 *val)
{
	*val = *(u32 *)data;
	return 0;
}
DEFINE_SIMPLE_ATTRIBUTE(fops_pid_param, pid_param_get,
			pid_param_set, "%llu\n");

struct pid_param {
	char *name;
	void *value;
};

static struct pid_param pid_files[] = {
	{"sample_rate_ms", &pid_params.sample_rate_ms},
	{"d_gain_pct", &pid_params.d_gain_pct},
	{"i_gain_pct", &pid_params.i_gain_pct},
	{"deadband", &pid_params.deadband},
	{"setpoint", &pid_params.setpoint},
	{"p_gain_pct", &pid_params.p_gain_pct},
	{NULL, NULL}
};

static struct dentry *debugfs_parent;
static void intel_pstate_debug_expose_params(void)
{
	int i = 0;

	debugfs_parent = debugfs_create_dir("pstate_snb", NULL);
	if (IS_ERR_OR_NULL(debugfs_parent))
		return;
	while (pid_files[i].name) {
		debugfs_create_file(pid_files[i].name, 0660,
				debugfs_parent, pid_files[i].value,
				&fops_pid_param);
		i++;
	}
}

/************************** debugfs end ************************/

/************************** sysfs begin ************************/
#define show_one(file_name, object)					\
	static ssize_t show_##file_name					\
	(struct kobject *kobj, struct attribute *attr, char *buf)	\
	{								\
		return sprintf(buf, "%u\n", limits.object);		\
	}

static ssize_t store_no_turbo(struct kobject *a, struct attribute *b,
				const char *buf, size_t count)
{
	unsigned int input;
	int ret;
	ret = sscanf(buf, "%u", &input);
	if (ret != 1)
		return -EINVAL;
	limits.no_turbo = clamp_t(int, input, 0 , 1);

	return count;
}

static ssize_t store_max_perf_pct(struct kobject *a, struct attribute *b,
				const char *buf, size_t count)
{
	unsigned int input;
	int ret;
	ret = sscanf(buf, "%u", &input);
	if (ret != 1)
		return -EINVAL;

	limits.max_sysfs_pct = clamp_t(int, input, 0 , 100);
	limits.max_perf_pct = min(limits.max_policy_pct, limits.max_sysfs_pct);
	limits.max_perf = div_fp(int_tofp(limits.max_perf_pct), int_tofp(100));
	return count;
}

static ssize_t store_min_perf_pct(struct kobject *a, struct attribute *b,
				const char *buf, size_t count)
{
	unsigned int input;
	int ret;
	ret = sscanf(buf, "%u", &input);
	if (ret != 1)
		return -EINVAL;
	limits.min_perf_pct = clamp_t(int, input, 0 , 100);
	limits.min_perf = div_fp(int_tofp(limits.min_perf_pct), int_tofp(100));

	return count;
}

show_one(no_turbo, no_turbo);
show_one(max_perf_pct, max_perf_pct);
show_one(min_perf_pct, min_perf_pct);

define_one_global_rw(no_turbo);
define_one_global_rw(max_perf_pct);
define_one_global_rw(min_perf_pct);

static struct attribute *intel_pstate_attributes[] = {
	&no_turbo.attr,
	&max_perf_pct.attr,
	&min_perf_pct.attr,
	NULL
};

static struct attribute_group intel_pstate_attr_group = {
	.attrs = intel_pstate_attributes,
};
static struct kobject *intel_pstate_kobject;

static void intel_pstate_sysfs_expose_params(void)
{
	int rc;

	intel_pstate_kobject = kobject_create_and_add("intel_pstate",
						&cpu_subsys.dev_root->kobj);
	BUG_ON(!intel_pstate_kobject);
	rc = sysfs_create_group(intel_pstate_kobject,
				&intel_pstate_attr_group);
	BUG_ON(rc);
}

/************************** sysfs end ************************/
static int byt_get_min_pstate(void)
{
	u64 value;
	rdmsrl(BYT_RATIOS, value);
	return value & 0xFF;
}

static int byt_get_max_pstate(void)
{
	u64 value;
	rdmsrl(BYT_RATIOS, value);
	return (value >> 16) & 0xFF;
}

static int core_get_min_pstate(void)
{
	u64 value;
	rdmsrl(MSR_PLATFORM_INFO, value);
	return (value >> 40) & 0xFF;
}

static int core_get_max_pstate(void)
{
	u64 value;
	rdmsrl(MSR_PLATFORM_INFO, value);
	return (value >> 8) & 0xFF;
}

static int core_get_turbo_pstate(void)
{
	u64 value;
	int nont, ret;
	rdmsrl(MSR_NHM_TURBO_RATIO_LIMIT, value);
	nont = core_get_max_pstate();
	ret = ((value) & 255);
	if (ret <= nont)
		ret = nont;
	return ret;
}

static void core_set_pstate(int pstate)
{
	u64 val;

	val = pstate << 8;
	if (limits.no_turbo)
		val |= (u64)1 << 32;

	wrmsrl(MSR_IA32_PERF_CTL, val);
}

static struct cpu_defaults core_params = {
	.pid_policy = {
		.sample_rate_ms = 10,
		.deadband = 0,
		.setpoint = 97,
		.p_gain_pct = 20,
		.d_gain_pct = 0,
		.i_gain_pct = 0,
	},
	.funcs = {
		.get_max = core_get_max_pstate,
		.get_min = core_get_min_pstate,
		.get_turbo = core_get_turbo_pstate,
		.set = core_set_pstate,
	},
};

static struct cpu_defaults byt_params = {
	.pid_policy = {
		.sample_rate_ms = 10,
		.deadband = 0,
		.setpoint = 97,
		.p_gain_pct = 14,
		.d_gain_pct = 0,
		.i_gain_pct = 4,
	},
	.funcs = {
		.get_max = byt_get_max_pstate,
		.get_min = byt_get_min_pstate,
		.get_turbo = byt_get_max_pstate,
		.set = core_set_pstate,
	},
};


static void intel_pstate_get_min_max(struct cpudata *cpu, int *min, int *max)
{
	int max_perf = cpu->pstate.turbo_pstate;
	int max_perf_adj;
	int min_perf;
	if (limits.no_turbo)
		max_perf = cpu->pstate.max_pstate;

	max_perf_adj = fp_toint(mul_fp(int_tofp(max_perf), limits.max_perf));
	*max = clamp_t(int, max_perf_adj,
			cpu->pstate.min_pstate, cpu->pstate.turbo_pstate);

	min_perf = fp_toint(mul_fp(int_tofp(max_perf), limits.min_perf));
	*min = clamp_t(int, min_perf,
			cpu->pstate.min_pstate, max_perf);
}

static void intel_pstate_set_pstate(struct cpudata *cpu, int pstate)
{
	int max_perf, min_perf;
	u64 val;

	intel_pstate_get_min_max(cpu, &min_perf, &max_perf);

	pstate = clamp_t(int, pstate, min_perf, max_perf);

	if (pstate == cpu->pstate.current_pstate)
		return;

	trace_cpu_frequency(pstate * 100000, cpu->cpu);

	cpu->pstate.current_pstate = pstate;
<<<<<<< HEAD
	val = pstate << 8;
	if (limits.no_turbo)
		val |= (u64)1 << 32;

	wrmsrl(MSR_IA32_PERF_CTL, val);
=======

	pstate_funcs.set(pstate);
>>>>>>> d8ec26d7
}

static inline void intel_pstate_pstate_increase(struct cpudata *cpu, int steps)
{
	int target;
	target = cpu->pstate.current_pstate + steps;

	intel_pstate_set_pstate(cpu, target);
}

static inline void intel_pstate_pstate_decrease(struct cpudata *cpu, int steps)
{
	int target;
	target = cpu->pstate.current_pstate - steps;
	intel_pstate_set_pstate(cpu, target);
}

static void intel_pstate_get_cpu_pstates(struct cpudata *cpu)
{
	sprintf(cpu->name, "Intel 2nd generation core");

	cpu->pstate.min_pstate = pstate_funcs.get_min();
	cpu->pstate.max_pstate = pstate_funcs.get_max();
	cpu->pstate.turbo_pstate = pstate_funcs.get_turbo();

	/*
	 * goto max pstate so we don't slow up boot if we are built-in if we are
	 * a module we will take care of it during normal operation
	 */
	intel_pstate_set_pstate(cpu, cpu->pstate.max_pstate);
}

static inline void intel_pstate_calc_busy(struct cpudata *cpu,
					struct sample *sample)
{
	u64 core_pct;
	core_pct = div64_u64(int_tofp(sample->aperf * 100),
			     sample->mperf);
	sample->freq = fp_toint(cpu->pstate.max_pstate * core_pct * 1000);

	sample->core_pct_busy = core_pct;
}

static inline void intel_pstate_sample(struct cpudata *cpu)
{
	u64 aperf, mperf;

	rdmsrl(MSR_IA32_APERF, aperf);
	rdmsrl(MSR_IA32_MPERF, mperf);
	cpu->sample_ptr = (cpu->sample_ptr + 1) % SAMPLE_COUNT;
	cpu->samples[cpu->sample_ptr].aperf = aperf;
	cpu->samples[cpu->sample_ptr].mperf = mperf;
	cpu->samples[cpu->sample_ptr].aperf -= cpu->prev_aperf;
	cpu->samples[cpu->sample_ptr].mperf -= cpu->prev_mperf;

	intel_pstate_calc_busy(cpu, &cpu->samples[cpu->sample_ptr]);

	cpu->prev_aperf = aperf;
	cpu->prev_mperf = mperf;
}

static inline void intel_pstate_set_sample_time(struct cpudata *cpu)
{
	int sample_time, delay;

	sample_time = pid_params.sample_rate_ms;
	delay = msecs_to_jiffies(sample_time);
	mod_timer_pinned(&cpu->timer, jiffies + delay);
}

static inline int32_t intel_pstate_get_scaled_busy(struct cpudata *cpu)
{
	int32_t core_busy, max_pstate, current_pstate;

	core_busy = cpu->samples[cpu->sample_ptr].core_pct_busy;
	max_pstate = int_tofp(cpu->pstate.max_pstate);
	current_pstate = int_tofp(cpu->pstate.current_pstate);
	return mul_fp(core_busy, div_fp(max_pstate, current_pstate));
}

static inline void intel_pstate_adjust_busy_pstate(struct cpudata *cpu)
{
	int32_t busy_scaled;
	struct _pid *pid;
	signed int ctl = 0;
	int steps;

	pid = &cpu->pid;
	busy_scaled = intel_pstate_get_scaled_busy(cpu);

	ctl = pid_calc(pid, busy_scaled);

	steps = abs(ctl);
	if (ctl < 0)
		intel_pstate_pstate_increase(cpu, steps);
	else
		intel_pstate_pstate_decrease(cpu, steps);
}

static void intel_pstate_timer_func(unsigned long __data)
{
	struct cpudata *cpu = (struct cpudata *) __data;

	intel_pstate_sample(cpu);
	intel_pstate_adjust_busy_pstate(cpu);

	if (cpu->pstate.current_pstate == cpu->pstate.min_pstate) {
		cpu->min_pstate_count++;
		if (!(cpu->min_pstate_count % 5)) {
			intel_pstate_set_pstate(cpu, cpu->pstate.max_pstate);
		}
	} else
		cpu->min_pstate_count = 0;

	intel_pstate_set_sample_time(cpu);
}

#define ICPU(model, policy) \
	{ X86_VENDOR_INTEL, 6, model, X86_FEATURE_APERFMPERF,\
			(unsigned long)&policy }

static const struct x86_cpu_id intel_pstate_cpu_ids[] = {
<<<<<<< HEAD
	ICPU(0x2a, default_policy),
	ICPU(0x2d, default_policy),
	ICPU(0x3a, default_policy),
	ICPU(0x3c, default_policy),
	ICPU(0x3e, default_policy),
	ICPU(0x3f, default_policy),
	ICPU(0x45, default_policy),
	ICPU(0x46, default_policy),
=======
	ICPU(0x2a, core_params),
	ICPU(0x2d, core_params),
	ICPU(0x37, byt_params),
	ICPU(0x3a, core_params),
	ICPU(0x3c, core_params),
	ICPU(0x3e, core_params),
	ICPU(0x3f, core_params),
	ICPU(0x45, core_params),
	ICPU(0x46, core_params),
>>>>>>> d8ec26d7
	{}
};
MODULE_DEVICE_TABLE(x86cpu, intel_pstate_cpu_ids);

static int intel_pstate_init_cpu(unsigned int cpunum)
{

	const struct x86_cpu_id *id;
	struct cpudata *cpu;

	id = x86_match_cpu(intel_pstate_cpu_ids);
	if (!id)
		return -ENODEV;

	all_cpu_data[cpunum] = kzalloc(sizeof(struct cpudata), GFP_KERNEL);
	if (!all_cpu_data[cpunum])
		return -ENOMEM;

	cpu = all_cpu_data[cpunum];

	intel_pstate_get_cpu_pstates(cpu);
	if (!cpu->pstate.current_pstate) {
		all_cpu_data[cpunum] = NULL;
		kfree(cpu);
		return -ENODATA;
	}

	cpu->cpu = cpunum;

	init_timer_deferrable(&cpu->timer);
	cpu->timer.function = intel_pstate_timer_func;
	cpu->timer.data =
		(unsigned long)cpu;
	cpu->timer.expires = jiffies + HZ/100;
	intel_pstate_busy_pid_reset(cpu);
	intel_pstate_sample(cpu);
	intel_pstate_set_pstate(cpu, cpu->pstate.max_pstate);

	add_timer_on(&cpu->timer, cpunum);

	pr_info("Intel pstate controlling: cpu %d\n", cpunum);

	return 0;
}

static unsigned int intel_pstate_get(unsigned int cpu_num)
{
	struct sample *sample;
	struct cpudata *cpu;

	cpu = all_cpu_data[cpu_num];
	if (!cpu)
		return 0;
	sample = &cpu->samples[cpu->sample_ptr];
	return sample->freq;
}

static int intel_pstate_set_policy(struct cpufreq_policy *policy)
{
	struct cpudata *cpu;

	cpu = all_cpu_data[policy->cpu];

	if (!policy->cpuinfo.max_freq)
		return -ENODEV;

	if (policy->policy == CPUFREQ_POLICY_PERFORMANCE) {
		limits.min_perf_pct = 100;
		limits.min_perf = int_tofp(1);
		limits.max_perf_pct = 100;
		limits.max_perf = int_tofp(1);
		limits.no_turbo = 0;
		return 0;
	}
	limits.min_perf_pct = (policy->min * 100) / policy->cpuinfo.max_freq;
	limits.min_perf_pct = clamp_t(int, limits.min_perf_pct, 0 , 100);
	limits.min_perf = div_fp(int_tofp(limits.min_perf_pct), int_tofp(100));

	limits.max_policy_pct = policy->max * 100 / policy->cpuinfo.max_freq;
	limits.max_policy_pct = clamp_t(int, limits.max_policy_pct, 0 , 100);
	limits.max_perf_pct = min(limits.max_policy_pct, limits.max_sysfs_pct);
	limits.max_perf = div_fp(int_tofp(limits.max_perf_pct), int_tofp(100));

	return 0;
}

static int intel_pstate_verify_policy(struct cpufreq_policy *policy)
{
	cpufreq_verify_within_cpu_limits(policy);

	if ((policy->policy != CPUFREQ_POLICY_POWERSAVE) &&
		(policy->policy != CPUFREQ_POLICY_PERFORMANCE))
		return -EINVAL;

	return 0;
}

static int intel_pstate_cpu_exit(struct cpufreq_policy *policy)
{
	int cpu = policy->cpu;

	del_timer(&all_cpu_data[cpu]->timer);
	kfree(all_cpu_data[cpu]);
	all_cpu_data[cpu] = NULL;
	return 0;
}

static int intel_pstate_cpu_init(struct cpufreq_policy *policy)
{
	struct cpudata *cpu;
	int rc;

	rc = intel_pstate_init_cpu(policy->cpu);
	if (rc)
		return rc;

	cpu = all_cpu_data[policy->cpu];

	if (!limits.no_turbo &&
		limits.min_perf_pct == 100 && limits.max_perf_pct == 100)
		policy->policy = CPUFREQ_POLICY_PERFORMANCE;
	else
		policy->policy = CPUFREQ_POLICY_POWERSAVE;

	policy->min = cpu->pstate.min_pstate * 100000;
	policy->max = cpu->pstate.turbo_pstate * 100000;

	/* cpuinfo and default policy values */
	policy->cpuinfo.min_freq = cpu->pstate.min_pstate * 100000;
	policy->cpuinfo.max_freq = cpu->pstate.turbo_pstate * 100000;
	policy->cpuinfo.transition_latency = CPUFREQ_ETERNAL;
	cpumask_set_cpu(policy->cpu, policy->cpus);

	return 0;
}

static struct cpufreq_driver intel_pstate_driver = {
	.flags		= CPUFREQ_CONST_LOOPS,
	.verify		= intel_pstate_verify_policy,
	.setpolicy	= intel_pstate_set_policy,
	.get		= intel_pstate_get,
	.init		= intel_pstate_cpu_init,
	.exit		= intel_pstate_cpu_exit,
	.name		= "intel_pstate",
};

static int __initdata no_load;

static int intel_pstate_msrs_not_valid(void)
{
	/* Check that all the msr's we are using are valid. */
	u64 aperf, mperf, tmp;

	rdmsrl(MSR_IA32_APERF, aperf);
	rdmsrl(MSR_IA32_MPERF, mperf);

	if (!pstate_funcs.get_max() ||
		!pstate_funcs.get_min() ||
		!pstate_funcs.get_turbo())
		return -ENODEV;

	rdmsrl(MSR_IA32_APERF, tmp);
	if (!(tmp - aperf))
		return -ENODEV;

	rdmsrl(MSR_IA32_MPERF, tmp);
	if (!(tmp - mperf))
		return -ENODEV;

	return 0;
}

static void copy_pid_params(struct pstate_adjust_policy *policy)
{
	pid_params.sample_rate_ms = policy->sample_rate_ms;
	pid_params.p_gain_pct = policy->p_gain_pct;
	pid_params.i_gain_pct = policy->i_gain_pct;
	pid_params.d_gain_pct = policy->d_gain_pct;
	pid_params.deadband = policy->deadband;
	pid_params.setpoint = policy->setpoint;
}

static void copy_cpu_funcs(struct pstate_funcs *funcs)
{
	pstate_funcs.get_max   = funcs->get_max;
	pstate_funcs.get_min   = funcs->get_min;
	pstate_funcs.get_turbo = funcs->get_turbo;
	pstate_funcs.set       = funcs->set;
}

#if IS_ENABLED(CONFIG_ACPI)
#include <acpi/processor.h>

static bool intel_pstate_no_acpi_pss(void)
{
	int i;

	for_each_possible_cpu(i) {
		acpi_status status;
		union acpi_object *pss;
		struct acpi_buffer buffer = { ACPI_ALLOCATE_BUFFER, NULL };
		struct acpi_processor *pr = per_cpu(processors, i);

		if (!pr)
			continue;

		status = acpi_evaluate_object(pr->handle, "_PSS", NULL, &buffer);
		if (ACPI_FAILURE(status))
			continue;

		pss = buffer.pointer;
		if (pss && pss->type == ACPI_TYPE_PACKAGE) {
			kfree(pss);
			return false;
		}

		kfree(pss);
	}

	return true;
}

struct hw_vendor_info {
	u16  valid;
	char oem_id[ACPI_OEM_ID_SIZE];
	char oem_table_id[ACPI_OEM_TABLE_ID_SIZE];
};

/* Hardware vendor-specific info that has its own power management modes */
static struct hw_vendor_info vendor_info[] = {
	{1, "HP    ", "ProLiant"},
	{0, "", ""},
};

static bool intel_pstate_platform_pwr_mgmt_exists(void)
{
	struct acpi_table_header hdr;
	struct hw_vendor_info *v_info;

	if (acpi_disabled
	    || ACPI_FAILURE(acpi_get_table_header(ACPI_SIG_FADT, 0, &hdr)))
		return false;

	for (v_info = vendor_info; v_info->valid; v_info++) {
		if (!strncmp(hdr.oem_id, v_info->oem_id, ACPI_OEM_ID_SIZE)
		    && !strncmp(hdr.oem_table_id, v_info->oem_table_id, ACPI_OEM_TABLE_ID_SIZE)
		    && intel_pstate_no_acpi_pss())
			return true;
	}

	return false;
}
#else /* CONFIG_ACPI not enabled */
static inline bool intel_pstate_platform_pwr_mgmt_exists(void) { return false; }
#endif /* CONFIG_ACPI */

static int __init intel_pstate_init(void)
{
	int cpu, rc = 0;
	const struct x86_cpu_id *id;
	struct cpu_defaults *cpu_info;

	if (no_load)
		return -ENODEV;

	id = x86_match_cpu(intel_pstate_cpu_ids);
	if (!id)
		return -ENODEV;

	/*
	 * The Intel pstate driver will be ignored if the platform
	 * firmware has its own power management modes.
	 */
	if (intel_pstate_platform_pwr_mgmt_exists())
		return -ENODEV;

	cpu_info = (struct cpu_defaults *)id->driver_data;

	copy_pid_params(&cpu_info->pid_policy);
	copy_cpu_funcs(&cpu_info->funcs);

	if (intel_pstate_msrs_not_valid())
		return -ENODEV;

	pr_info("Intel P-state driver initializing.\n");

	all_cpu_data = vzalloc(sizeof(void *) * num_possible_cpus());
	if (!all_cpu_data)
		return -ENOMEM;

	rc = cpufreq_register_driver(&intel_pstate_driver);
	if (rc)
		goto out;

	intel_pstate_debug_expose_params();
	intel_pstate_sysfs_expose_params();
	return rc;
out:
	get_online_cpus();
	for_each_online_cpu(cpu) {
		if (all_cpu_data[cpu]) {
			del_timer_sync(&all_cpu_data[cpu]->timer);
			kfree(all_cpu_data[cpu]);
		}
	}

	put_online_cpus();
	vfree(all_cpu_data);
	return -ENODEV;
}
device_initcall(intel_pstate_init);

static int __init intel_pstate_setup(char *str)
{
	if (!str)
		return -EINVAL;

	if (!strcmp(str, "disable"))
		no_load = 1;
	return 0;
}
early_param("intel_pstate", intel_pstate_setup);

MODULE_AUTHOR("Dirk Brandewie <dirk.j.brandewie@intel.com>");
MODULE_DESCRIPTION("'intel_pstate' - P state driver Intel Core processors");
MODULE_LICENSE("GPL");<|MERGE_RESOLUTION|>--- conflicted
+++ resolved
@@ -450,7 +450,6 @@
 static void intel_pstate_set_pstate(struct cpudata *cpu, int pstate)
 {
 	int max_perf, min_perf;
-	u64 val;
 
 	intel_pstate_get_min_max(cpu, &min_perf, &max_perf);
 
@@ -462,16 +461,8 @@
 	trace_cpu_frequency(pstate * 100000, cpu->cpu);
 
 	cpu->pstate.current_pstate = pstate;
-<<<<<<< HEAD
-	val = pstate << 8;
-	if (limits.no_turbo)
-		val |= (u64)1 << 32;
-
-	wrmsrl(MSR_IA32_PERF_CTL, val);
-=======
 
 	pstate_funcs.set(pstate);
->>>>>>> d8ec26d7
 }
 
 static inline void intel_pstate_pstate_increase(struct cpudata *cpu, int steps)
@@ -594,16 +585,6 @@
 			(unsigned long)&policy }
 
 static const struct x86_cpu_id intel_pstate_cpu_ids[] = {
-<<<<<<< HEAD
-	ICPU(0x2a, default_policy),
-	ICPU(0x2d, default_policy),
-	ICPU(0x3a, default_policy),
-	ICPU(0x3c, default_policy),
-	ICPU(0x3e, default_policy),
-	ICPU(0x3f, default_policy),
-	ICPU(0x45, default_policy),
-	ICPU(0x46, default_policy),
-=======
 	ICPU(0x2a, core_params),
 	ICPU(0x2d, core_params),
 	ICPU(0x37, byt_params),
@@ -613,7 +594,6 @@
 	ICPU(0x3f, core_params),
 	ICPU(0x45, core_params),
 	ICPU(0x46, core_params),
->>>>>>> d8ec26d7
 	{}
 };
 MODULE_DEVICE_TABLE(x86cpu, intel_pstate_cpu_ids);
