--- conflicted
+++ resolved
@@ -394,10 +394,7 @@
 		(void __user *)(uintptr_t)args->waitchks;
 	struct drm_tegra_syncpt syncpt;
 	struct host1x *host1x = dev_get_drvdata(drm->dev->parent);
-<<<<<<< HEAD
-=======
 	struct drm_gem_object **refs;
->>>>>>> bb176f67
 	struct host1x_syncpt *sp;
 	struct host1x_job *job;
 	unsigned int num_refs;
@@ -465,10 +462,7 @@
 
 		offset = (u64)cmdbuf.offset + (u64)cmdbuf.words * sizeof(u32);
 		obj = host1x_to_tegra_bo(bo);
-<<<<<<< HEAD
-=======
 		refs[num_refs++] = &obj->gem;
->>>>>>> bb176f67
 
 		/*
 		 * Gather buffer base address must be 4-bytes aligned,
@@ -498,10 +492,7 @@
 
 		reloc = &job->relocarray[num_relocs];
 		obj = host1x_to_tegra_bo(reloc->cmdbuf.bo);
-<<<<<<< HEAD
-=======
 		refs[num_refs++] = &obj->gem;
->>>>>>> bb176f67
 
 		/*
 		 * The unaligned cmdbuf offset will cause an unaligned write
@@ -515,10 +506,7 @@
 		}
 
 		obj = host1x_to_tegra_bo(reloc->target.bo);
-<<<<<<< HEAD
-=======
 		refs[num_refs++] = &obj->gem;
->>>>>>> bb176f67
 
 		if (reloc->target.offset >= obj->gem.size) {
 			err = -EINVAL;
@@ -538,10 +526,7 @@
 			goto fail;
 
 		obj = host1x_to_tegra_bo(wait->bo);
-<<<<<<< HEAD
-=======
 		refs[num_refs++] = &obj->gem;
->>>>>>> bb176f67
 
 		/*
 		 * The unaligned offset will cause an unaligned write during
