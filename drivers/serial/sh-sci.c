--- conflicted
+++ resolved
@@ -3,7 +3,7 @@
  *
  * SuperH on-chip serial module support.  (SCI with no FIFO / with FIFO)
  *
- *  Copyright (C) 2002 - 2008  Paul Mundt
+ *  Copyright (C) 2002 - 2011  Paul Mundt
  *  Modified to support SH7720 SCIF. Markus Brunner, Mark Jonas (Jul 2007).
  *
  * based off of the old drivers/char/sh-sci.c by:
@@ -81,24 +81,22 @@
 	struct timer_list	break_timer;
 	int			break_flag;
 
-<<<<<<< HEAD
 	/* SCSCR initialization */
 	unsigned int		scscr;
 
 	/* SCBRR calculation algo */
 	unsigned int		scbrr_algo_id;
 
-#ifdef CONFIG_HAVE_CLK
-=======
->>>>>>> 4162cf64
 	/* Interface clock */
 	struct clk		*iclk;
 	/* Function clock */
 	struct clk		*fclk;
 
 	struct list_head	node;
+
 	struct dma_chan			*chan_tx;
 	struct dma_chan			*chan_rx;
+
 #ifdef CONFIG_SERIAL_SH_SCI_DMA
 	struct device			*dma_dev;
 	unsigned int			slave_tx;
@@ -718,7 +716,7 @@
 			disable_irq_nosync(irq);
 			scr |= 0x4000;
 		} else {
-			scr &= ~SCI_CTRL_FLAGS_RIE;
+			scr &= ~SCSCR_RIE;
 		}
 		sci_out(port, SCSCR, scr);
 		/* Clear current interrupt */
@@ -787,6 +785,18 @@
 	return IRQ_HANDLED;
 }
 
+static inline unsigned long port_rx_irq_mask(struct uart_port *port)
+{
+	/*
+	 * Not all ports (such as SCIFA) will support REIE. Rather than
+	 * special-casing the port type, we check the port initialization
+	 * IRQ enable mask to see whether the IRQ is desired at all. If
+	 * it's unset, it's logically inferred that there's no point in
+	 * testing for it.
+	 */
+	return SCSCR_RIE | (to_sci_port(port)->scscr & SCSR_REIE);
+}
+
 static irqreturn_t sci_mpxed_interrupt(int irq, void *ptr)
 {
 	unsigned short ssr_status, scr_status, err_enabled;
@@ -796,37 +806,27 @@
 
 	ssr_status = sci_in(port, SCxSR);
 	scr_status = sci_in(port, SCSCR);
-	err_enabled = scr_status & (SCI_CTRL_FLAGS_REIE | SCI_CTRL_FLAGS_RIE);
+	err_enabled = scr_status & port_rx_irq_mask(port);
 
 	/* Tx Interrupt */
-<<<<<<< HEAD
-	if ((ssr_status & 0x0020) && (scr_status & SCSCR_TIE))
-		ret = sci_tx_interrupt(irq, ptr);
-	/* Rx Interrupt */
-	if ((ssr_status & 0x0002) && (scr_status & SCSCR_RIE))
-		ret = sci_rx_interrupt(irq, ptr);
-	/* Error Interrupt */
-	if ((ssr_status & 0x0080) && (scr_status & SCSCR_REIE))
-		ret = sci_er_interrupt(irq, ptr);
-	/* Break Interrupt */
-	if ((ssr_status & 0x0010) && (scr_status & SCSCR_REIE))
-=======
-	if ((ssr_status & SCxSR_TDxE(port)) && (scr_status & SCI_CTRL_FLAGS_TIE) &&
+	if ((ssr_status & SCxSR_TDxE(port)) && (scr_status & SCSCR_TIE) &&
 	    !s->chan_tx)
 		ret = sci_tx_interrupt(irq, ptr);
+
 	/*
 	 * Rx Interrupt: if we're using DMA, the DMA controller clears RDF /
 	 * DR flags
 	 */
 	if (((ssr_status & SCxSR_RDxF(port)) || s->chan_rx) &&
-	    (scr_status & SCI_CTRL_FLAGS_RIE))
+	    (scr_status & SCSCR_RIE))
 		ret = sci_rx_interrupt(irq, ptr);
+
 	/* Error Interrupt */
 	if ((ssr_status & SCxSR_ERRORS(port)) && err_enabled)
 		ret = sci_er_interrupt(irq, ptr);
+
 	/* Break Interrupt */
 	if ((ssr_status & SCxSR_BRK(port)) && err_enabled)
->>>>>>> 4162cf64
 		ret = sci_br_interrupt(irq, ptr);
 
 	return ret;
@@ -974,7 +974,7 @@
 		schedule_work(&s->work_tx);
 	} else if (port->type == PORT_SCIFA || port->type == PORT_SCIFB) {
 		u16 ctrl = sci_in(port, SCSCR);
-		sci_out(port, SCSCR, ctrl & ~SCI_CTRL_FLAGS_TIE);
+		sci_out(port, SCSCR, ctrl & ~SCSCR_TIE);
 	}
 
 	spin_unlock_irqrestore(&port->lock, flags);
@@ -1227,12 +1227,6 @@
 	struct sci_port *s = to_sci_port(port);
 	unsigned short ctrl;
 
-<<<<<<< HEAD
-	/* Set TIE (Transmit Interrupt Enable) bit in SCSCR */
-	ctrl = sci_in(port, SCSCR);
-	ctrl |= SCSCR_TIE;
-	sci_out(port, SCSCR, ctrl);
-=======
 #ifdef CONFIG_SERIAL_SH_SCI_DMA
 	if (port->type == PORT_SCIFA || port->type == PORT_SCIFB) {
 		u16 new, scr = sci_in(port, SCSCR);
@@ -1243,16 +1237,17 @@
 		if (new != scr)
 			sci_out(port, SCSCR, new);
 	}
+
 	if (s->chan_tx && !uart_circ_empty(&s->port.state->xmit) &&
 	    s->cookie_tx < 0)
 		schedule_work(&s->work_tx);
 #endif
+
 	if (!s->chan_tx || port->type == PORT_SCIFA || port->type == PORT_SCIFB) {
 		/* Set TIE (Transmit Interrupt Enable) bit in SCSCR */
 		ctrl = sci_in(port, SCSCR);
-		sci_out(port, SCSCR, ctrl | SCI_CTRL_FLAGS_TIE);
-	}
->>>>>>> 4162cf64
+		sci_out(port, SCSCR, ctrl | SCSCR_TIE);
+	}
 }
 
 static void sci_stop_tx(struct uart_port *port)
@@ -1261,29 +1256,24 @@
 
 	/* Clear TIE (Transmit Interrupt Enable) bit in SCSCR */
 	ctrl = sci_in(port, SCSCR);
-<<<<<<< HEAD
-	ctrl &= ~SCSCR_TIE;
-=======
+
 	if (port->type == PORT_SCIFA || port->type == PORT_SCIFB)
 		ctrl &= ~0x8000;
-	ctrl &= ~SCI_CTRL_FLAGS_TIE;
->>>>>>> 4162cf64
+
+	ctrl &= ~SCSCR_TIE;
+
 	sci_out(port, SCSCR, ctrl);
 }
 
 static void sci_start_rx(struct uart_port *port)
 {
-	unsigned short ctrl = SCI_CTRL_FLAGS_RIE | SCI_CTRL_FLAGS_REIE;
-
-	/* Set RIE (Receive Interrupt Enable) bit in SCSCR */
-<<<<<<< HEAD
-	ctrl = sci_in(port, SCSCR);
-	ctrl |= SCSCR_RIE | SCSCR_REIE;
-=======
-	ctrl |= sci_in(port, SCSCR);
+	unsigned short ctrl;
+
+	ctrl = sci_in(port, SCSCR) | port_rx_irq_mask(port);
+
 	if (port->type == PORT_SCIFA || port->type == PORT_SCIFB)
 		ctrl &= ~0x4000;
->>>>>>> 4162cf64
+
 	sci_out(port, SCSCR, ctrl);
 }
 
@@ -1291,15 +1281,13 @@
 {
 	unsigned short ctrl;
 
-	/* Clear RIE (Receive Interrupt Enable) bit in SCSCR */
 	ctrl = sci_in(port, SCSCR);
-<<<<<<< HEAD
-	ctrl &= ~(SCSCR_RIE | SCSCR_REIE);
-=======
+
 	if (port->type == PORT_SCIFA || port->type == PORT_SCIFB)
 		ctrl &= ~0x4000;
-	ctrl &= ~(SCI_CTRL_FLAGS_RIE | SCI_CTRL_FLAGS_REIE);
->>>>>>> 4162cf64
+
+	ctrl &= ~port_rx_irq_mask(port);
+
 	sci_out(port, SCSCR, ctrl);
 }
 
@@ -1339,7 +1327,7 @@
 		scr &= ~0x4000;
 		enable_irq(s->irqs[1]);
 	}
-	sci_out(port, SCSCR, scr | SCI_CTRL_FLAGS_RIE);
+	sci_out(port, SCSCR, scr | SCSCR_RIE);
 	dev_dbg(port->dev, "DMA Rx timed out\n");
 	schedule_work(&s->work_rx);
 }
@@ -1509,23 +1497,11 @@
 static void sci_set_termios(struct uart_port *port, struct ktermios *termios,
 			    struct ktermios *old)
 {
-<<<<<<< HEAD
 	struct sci_port *s = to_sci_port(port);
-	unsigned int status, baud, smr_val;
-=======
-#ifdef CONFIG_SERIAL_SH_SCI_DMA
-	struct sci_port *s = to_sci_port(port);
-#endif
 	unsigned int status, baud, smr_val, max_baud;
->>>>>>> 4162cf64
 	int t = -1;
 	u16 scfcr = 0;
 
-<<<<<<< HEAD
-	baud = uart_get_baud_rate(port, termios, old, 0, port->uartclk/16);
-	if (likely(baud))
-		t = sci_scbrr_calc(s->scbrr_algo_id, baud, port->uartclk);
-=======
 	/*
 	 * earlyprintk comes here early on with port->uartclk set to zero.
 	 * the clock framework is not up and running at this point so here
@@ -1538,8 +1514,7 @@
 
 	baud = uart_get_baud_rate(port, termios, old, 0, max_baud);
 	if (likely(baud && port->uartclk))
-		t = SCBRR_VALUE(baud, port->uartclk);
->>>>>>> 4162cf64
+		t = sci_scbrr_calc(s->scbrr_algo_id, baud, port->uartclk);
 
 	do {
 		status = sci_in(port, SCxSR);
@@ -1754,18 +1729,11 @@
 	port->mapbase	= p->mapbase;
 	port->membase	= p->membase;
 
-<<<<<<< HEAD
+	port->irq		= p->irqs[SCIx_TXI_IRQ];
+	port->flags		= p->flags;
+	sci_port->type		= port->type = p->type;
 	sci_port->scscr		= p->scscr;
-	sci_port->port.irq	= p->irqs[SCIx_TXI_IRQ];
-	sci_port->port.flags	= p->flags;
-	sci_port->port.dev	= &dev->dev;
-	sci_port->type		= sci_port->port.type = p->type;
-
-	memcpy(&sci_port->irqs, &p->irqs, sizeof(p->irqs));
-=======
-	port->irq	= p->irqs[SCIx_TXI_IRQ];
-	port->flags	= p->flags;
-	sci_port->type	= port->type = p->type;
+	sci_port->scbrr_algo_id	= p->scbrr_algo_id;
 
 #ifdef CONFIG_SERIAL_SH_SCI_DMA
 	sci_port->dma_dev	= p->dma_dev;
@@ -1778,7 +1746,6 @@
 
 	memcpy(&sci_port->irqs, &p->irqs, sizeof(p->irqs));
 	return 0;
->>>>>>> 4162cf64
 }
 
 #ifdef CONFIG_SERIAL_SH_SCI_CONSOLE
