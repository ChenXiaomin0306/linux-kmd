--- conflicted
+++ resolved
@@ -62,10 +62,7 @@
 #include <asm/pgtable.h>
 #include <asm/tlbflush.h>
 #include <asm/mtrr.h>
-<<<<<<< HEAD
 #include <asm/mwait.h>
-=======
->>>>>>> b40827fa
 #include <asm/apic.h>
 #include <asm/setup.h>
 #include <asm/uv/uv.h>
@@ -312,13 +309,6 @@
 	__flush_tlb_all();
 #endif
 
-<<<<<<< HEAD
-	cpu_init();
-	preempt_disable();
-	smp_callin();
-
-=======
->>>>>>> b40827fa
 	/* otherwise gcc will move up smp_processor_id before the cpu_init */
 	barrier();
 	/*
