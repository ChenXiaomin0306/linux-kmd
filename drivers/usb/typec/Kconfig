--- conflicted
+++ resolved
@@ -16,11 +16,6 @@
 
 source "drivers/usb/typec/fusb302/Kconfig"
 
-<<<<<<< HEAD
-endif
-
-=======
->>>>>>> cdafb6d8
 config TYPEC_WCOVE
 	tristate "Intel WhiskeyCove PMIC USB Type-C PHY driver"
 	depends on ACPI
