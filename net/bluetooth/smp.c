--- conflicted
+++ resolved
@@ -557,18 +557,12 @@
 		else
 			auth = 0;
 
-<<<<<<< HEAD
-		hci_add_ltk(hcon->hdev, &hcon->dst, hcon->dst_type,
-			    HCI_SMP_STK_SLAVE, auth, stk, smp->enc_key_size,
-			    ediv, rand);
-=======
 		/* Even though there's no _SLAVE suffix this is the
 		 * slave STK we're adding for later lookup (the master
 		 * STK never needs to be stored).
 		 */
 		hci_add_ltk(hcon->hdev, &hcon->dst, hcon->dst_type,
 			    SMP_STK, auth, stk, smp->enc_key_size, ediv, rand);
->>>>>>> ca424b20
 	}
 
 	return 0;
